--- conflicted
+++ resolved
@@ -71,10 +71,6 @@
 
 * Stéphane Wirtel: nonlocal-without-binding
 
-<<<<<<< HEAD
 * Dmitry Pribysh: multiple-imports, not-iterable, not-a-mapping, various patches.
-=======
-* Dmitry Pribysh: multiple-imports.
 
-* Laura Medioni (Logilab): misplaced-comparison-constant
->>>>>>> 487c83db
+* Laura Medioni (Logilab): misplaced-comparison-constant