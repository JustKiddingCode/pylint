--- conflicted
+++ resolved
@@ -45,13 +45,10 @@
 class TestTests(testlib.TestCase):
     """check that all testable messages have been checked"""
     PORTED = set(['I0001', 'I0010', 'W0712', 'E1001', 'W1402', 'E1310', 'E0202',
-<<<<<<< HEAD
-                  'W0711', 'W0108', 'C0112', 'C0327', 'C0328'])
-=======
                   'W0711', 'W0108', 'E0603', 'W0710', 'E0710', 'E0711', 'W1001', 
                   'E1124', 'E1120', 'E1121', 'E1123', 'E1003', 'E1002', 'W0212',
+                  'C0327', 'C0328',
                   'W0109', 'E1004', 'W0604', 'W0601', 'W0602', 'C0112', 'C0330'])
->>>>>>> 89459d90
 
     @testlib.tag('coverage')
     def test_exhaustivity(self):
